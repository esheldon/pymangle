#include <stdlib.h>
#include <stdio.h>
#include <string.h>
#include "mangle.h"
#include "polygon.h"
#include "defs.h"



struct MangleMask* mangle_new()
{
    struct MangleMask* self=NULL;

    self = calloc(1, sizeof(struct MangleMask));
    if (self == NULL) {
        wlog("Failed to allocate MangleMask\n");
        return NULL;
    }

    mangle_clear(self);
    return self;
}



struct MangleMask* mangle_free(struct MangleMask* self)
{
    mangle_clear(self);
    free(self);
    return NULL;
}
void mangle_clear(struct MangleMask* self)
{
    if (self != NULL) {

        free(self->filename);
        self->filename=NULL;

        memset(self->weightfile, 0, sizeof(self->weightfile));

        self->poly_vec = polyvec_free(self->poly_vec);
        self->pixel_list_vec = PixelListVec_free(self->pixel_list_vec);

<<<<<<< HEAD
=======
        if (self->fptr != NULL) {
            fclose(self->fptr); self->fptr=NULL;
        }

>>>>>>> c3dda2e2
        self->pixelres=-1;
        self->maxpix=-1;
        self->pixeltype='u';
    }
}
void mangle_set_verbosity(struct MangleMask* self, int verbosity)
{
    if (self) {
        self->verbose=verbosity;
    }
}

void mangle_print(FILE* fptr, struct MangleMask* self, int verbosity)
{
    if (!self || verbosity == 0)
        return;

    size_t npoly;
    size_t npix;

    npoly = (self->poly_vec != NULL) ? self->poly_vec->size : 0;
    npix = (self->pixel_list_vec != NULL) ? self->pixel_list_vec->size : 0;

    fprintf(fptr,
            "Mangle\n"
            "\tfile:       %s\n"
            "\tarea:       %Lg sqdeg\n"
            "\tnpoly:      %ld\n"
            "\tpixeltype:  '%c'\n"
            "\tpixelres:   %ld\n"
            "\tnpix:       %ld\n"
            "\tsnapped:    %d\n"
            "\tbalkanized: %d\n"
            "\tweightfile: %s\n"
            "\tverbose:    %d\n", 
            self->filename, self->total_area*R2D*R2D, 
            npoly, self->pixeltype, self->pixelres, npix, 
            self->snapped, self->balkanized, self->weightfile,
            self->verbose);

    if (verbosity > 1) {
        print_polygons(fptr,self->poly_vec);
    }
}


int mangle_read(struct MangleMask* self, const char* filename)
{
    int status=1;
    FILE *fptr=NULL;

    mangle_clear(self);
    self->real = 10;  // default
    self->filename=strdup(filename);

    fptr = fopen(filename,"r");
    if (fptr == NULL) {
        wlog("Failed to open file for reading: %s\n",filename);
        status=0;
        goto _mangle_read_bail;
    }

    if (!mangle_read_header(self, fptr)) {
        status=0;
        goto _mangle_read_bail;
    }

    if (self->verbose)
        wlog("reading %ld polygons\n", self->npoly);
    self->poly_vec = read_polygons(fptr, self->npoly);
    if (!self->poly_vec) {
        status=0;
        goto _mangle_read_bail;
    }

    mangle_calc_area_and_maxpix(self);

    if (!set_pixel_map(self)) {
        status=0;
        goto _mangle_read_bail;
    }

_mangle_read_bail:
    if (self->fptr != NULL) {
        fclose(self->fptr); self->fptr=NULL;
    }
    return status;
}

// npoly
// snapped
// balkanized
// pixelres
// pixeltype
int mangle_read_header(struct MangleMask* self, FILE* fptr)
{
    int status=1;

    if (2 != fscanf(fptr,"%ld %s", &self->npoly, self->buff)) {
        status = 0;
        wlog("Could not read number of polygons");
        goto _read_header_bail;
    }
    if (0 != strcmp(self->buff,"polygons")) {
        status = 0;
        wlog("Expected keyword 'polygons' but got '%s'", self->buff);
        goto _read_header_bail;
    }

    if (self->verbose)
        wlog("Expect %ld polygons\n", self->npoly);

    // get some metadata
    if (1 != fscanf(fptr,"%s", self->buff) ) {
        status=0;
        wlog("Error reading header keyword");
        goto _read_header_bail;
    }

    while (0 != strcmp(self->buff,"polygon")) {
        if (0 == strcmp(self->buff,"snapped")) {

            if (self->verbose) 
                wlog("\tpolygons are snapped\n");
            self->snapped=1;

        } else if (0 == strcmp(self->buff,"balkanized")) {

            if (self->verbose) 
                wlog("\tpolygons are balkanized\n");
            self->balkanized=1;

        } else if (0 == strcmp(self->buff,"real")) {

            if (1 != fscanf(fptr,"%d", &self->real)) {
                status=0;
                wlog("Error reading real value");
                goto _read_header_bail;
            }
            if (self->verbose)
                wlog("\treal: %d\n",self->real);
            if ((self->real != 8) && (self->real != 10)) {
                status=0;
                wlog("Illegal real value (must be 8 or 10)");
                goto _read_header_bail;
            }

        } else if (0 == strcmp(self->buff,"pixelization")) {

            // read the pixelization description, e.g. 9s
            if (1 != fscanf(fptr,"%s", self->buff)) {
                status=0;
                wlog("Error reading pixelization scheme");
                goto _read_header_bail;
            }
            if (self->verbose) 
                wlog("\tpixelization scheme: '%s'\n", self->buff);


            if (!pixel_parse_scheme(self->buff, &self->pixelres, &self->pixeltype)) {
                goto _read_header_bail;
            }
            if (self->verbose) {
                wlog("\t\tscheme: '%c'\n", self->pixeltype);
                wlog("\t\tres:     %ld\n", self->pixelres);
            }

        } else {
            status=0;
            wlog("Got unexpected header keyword: '%s'", self->buff);
            goto _read_header_bail;
        }
        if (1 != fscanf(fptr,"%s", self->buff) ) {
            status=0;
            wlog("Error reading header keyword");
            goto _read_header_bail;
        }
    }


_read_header_bail:
    return status;
}

int mangle_read_weights(struct MangleMask* self, const char* weightfile)
{
    int status=1;
    FILE *wfptr;
    int64 i;

    long double *weight_new;
    long double test;

    struct Polygon *ply=NULL;



    if ((wfptr = fopen(weightfile,"r")) == NULL) {
        wlog("Failed to open file for reading: %s\n",weightfile);
        status=0;
        goto _mangle_readweight_bail;
    }

    // allocate memory
    if ((weight_new = (long double *)calloc(self->npoly,sizeof(long double))) == NULL) {
        wlog("Failed to allocate memory for reading %s\n",weightfile);
        fclose(wfptr);
        status=0;
        goto _mangle_readweight_bail;
    }

    // read in the lines

    for (i=0;i<self->npoly;i++) {
        if (1 != fscanf(wfptr,"%Lf",&(weight_new[i]))) {
            wlog("Number of weights in weightfile %s less than number of polygons (%ld)\n",weightfile,self->npoly);
            fclose(wfptr);
            status=0;
            free(weight_new);
            goto _mangle_readweight_bail;
        }
    }

    // are there any extra lines?  produce error.
    if (fscanf(wfptr,"%Lf",&test) == 1) {
        wlog("Number of weights in weightfile %s greater than number of polygons (%ld)\n",weightfile,self->npoly);
        fclose(wfptr);
        status=0;
        free(weight_new);
        goto _mangle_readweight_bail;
    }

    // and copy...
    for (i=0;i<self->npoly;i++) {
        ply = &self->poly_vec->data[i];
        ply->weight = weight_new[i];
    }

    // free memory
    free(weight_new);

    // close file
    fclose(wfptr);

    // and because it all worked we can set the filename
    snprintf(self->weightfile,_MANGLE_MAX_FILELEN,"%s",weightfile);

_mangle_readweight_bail:
    return status;
}

int mangle_set_weights(struct MangleMask* self, long double *weights) {
    int status=1;
    int64 i;
    struct Polygon *ply=NULL;

    for (i=0;i<self->npoly;i++) {
        ply = &self->poly_vec->data[i];
        ply->weight = weights[i];
    }

    memset(self->weightfile, 0, sizeof(self->weightfile));

    return status;
}

void mangle_calc_area_and_maxpix(struct MangleMask* self)
{
    struct Polygon* ply=NULL;

    if (self) {
        self->total_area = 0.0;
        if (self->poly_vec) {
            size_t i=0;
            for (i=0; i<self->poly_vec->size; i++) {
                ply = &self->poly_vec->data[i];
                self->total_area += ply->area;

                if (ply->pixel_id > self->maxpix) {
                    self->maxpix = ply->pixel_id;
                }

            }
        }
    }
}

int set_pixel_map(struct MangleMask *self)
{
    int status=1;
    struct Polygon* ply=NULL;
    int64 ipoly=0;

    if (self->pixelres >= 0) {
        if (self->verbose) {
            fprintf(stderr,"Allocating %ld in PixelListVec\n", 
                    self->maxpix+1);
        }
        self->pixel_list_vec = PixelListVec_new(self->maxpix+1);
        if (self->pixel_list_vec == NULL) {
            status = 0;
            goto _set_pixel_map_errout;
        } else {

            if (self->verbose)
                fprintf(stderr,"Filling pixel map\n");

            for (ipoly=0; ipoly<self->poly_vec->size; ipoly++) {
                ply=&self->poly_vec->data[ipoly];
                i64stack_push(self->pixel_list_vec->data[ply->pixel_id], ipoly);
                if (self->verbose > 2) {
                    fprintf(stderr,
                            "Adding poly %ld to pixel map at %ld (%ld)\n",
                            ipoly,ply->pixel_id,
                            self->pixel_list_vec->data[ply->pixel_id]->size);
                }
            }
        }
    }
_set_pixel_map_errout:

    return status;

}

int mangle_polyid_and_weight(struct MangleMask *self, 
                             struct Point *pt, 
                             int64 *poly_id,
                             long double *weight)
{
    if (self->pixeltype == 'u') {
        return mangle_polyid_and_weight_nopix(self,pt,poly_id,weight);
    } else {
        return mangle_polyid_and_weight_pix(self,pt,poly_id,weight);
    }
}

int mangle_polyid_and_weight_nopix(struct MangleMask *self, 
                                   struct Point *pt, 
                                   int64 *poly_id,
                                   long double *weight)
{
    size_t i=0;
    struct Polygon* ply=NULL;

    *poly_id=-1;
    *weight=0.0;

    for (i=0; i<self->poly_vec->size; i++) {
        ply = &self->poly_vec->data[i];
        if (is_in_poly(ply, pt)) {
            *poly_id=ply->poly_id;
            *weight=ply->weight;
            break;
        }
    }
    return 1;
}
int mangle_polyid_and_weight_pix(struct MangleMask *self, 
                                 struct Point *pt, 
                                 int64 *poly_id,
                                 long double *weight)
{
    int status=1;
    size_t i=0;
    int64 pix=0, ipoly=0;
    struct i64stack* pstack=NULL;
    struct Polygon* ply=NULL;

    *poly_id=-1;
    *weight=0.0;

    if (self->pixeltype == 's') {
        pix = get_pixel_simple(self->pixelres, pt);
        if (pix < self->pixel_list_vec->size) {
            // this is a stack holding indices into the polygon vector
            pstack = self->pixel_list_vec->data[pix];

            for (i=0; i<pstack->size; i++) {
                ipoly = pstack->data[i];
                ply = &self->poly_vec->data[ipoly];

                if (is_in_poly(ply, pt)) {
                    *poly_id=ply->poly_id;
                    *weight=ply->weight;
                    break;
                }
            }
        }
    } else {
        status=0;
        wlog("Unsupported pixelization scheme: '%c'",self->pixeltype);
    }
    return status;
}

<|MERGE_RESOLUTION|>--- conflicted
+++ resolved
@@ -41,13 +41,6 @@
         self->poly_vec = polyvec_free(self->poly_vec);
         self->pixel_list_vec = PixelListVec_free(self->pixel_list_vec);
 
-<<<<<<< HEAD
-=======
-        if (self->fptr != NULL) {
-            fclose(self->fptr); self->fptr=NULL;
-        }
-
->>>>>>> c3dda2e2
         self->pixelres=-1;
         self->maxpix=-1;
         self->pixeltype='u';
@@ -131,8 +124,8 @@
     }
 
 _mangle_read_bail:
-    if (self->fptr != NULL) {
-        fclose(self->fptr); self->fptr=NULL;
+    if (fptr != NULL) {
+        fclose(fptr); fptr=NULL;
     }
     return status;
 }
