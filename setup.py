--- conflicted
+++ resolved
@@ -1,6 +1,4 @@
-<<<<<<< HEAD
 import glob
-import os
 
 from setuptools import setup
 from setuptools.extension import Extension
@@ -30,69 +28,21 @@
 
 exec(open('pymangle/version.py').read())
 
-description = "Simple python code to read and work with Mangle masks."
+description = "A python code to read and work with Mangle masks."
 
-dname = os.path.dirname(__file__)
-rstname = os.path.join(dname, 'README.rst')
-if os.path.exists(rstname):
-    desc_file = rstname
-else:
-    desc_file = os.path.join(dname, 'README.md')
-
-with open(desc_file) as fobj:
+with open('README.md') as fobj:
     long_description = fobj.read()
-
 
 setup(name="pymangle",
       packages=['pymangle'],
       description=description,
       long_description=long_description,
+      long_description_content_type='text/markdown',
       version=__version__,
       license="GPL",
-      install_requires=['numpy', ],
+      install_requires=['numpy'],
       ext_modules=[ext],
-      setup_requires=['numpy', ],
+      setup_requires=['numpy'],
       cmdclass={'build_ext': BuildExt},
       include_package_data=True,
-      # include_dirs=numpy.get_include()
-      )
-=======
-import setuptools
-import numpy
-
-sources = [
-    "pymangle/_mangle.c",
-    "pymangle/mangle.c",
-    "pymangle/cap.c",
-    "pymangle/polygon.c",
-    "pymangle/pixel.c",
-    "pymangle/point.c",
-    "pymangle/stack.c",
-    "pymangle/rand.c",
-]
-
-ext = setuptools.Extension(
-    "pymangle._mangle",
-    sources,
-    include_dirs=[numpy.get_include()],
-)
-
-exec(open('pymangle/version.py').read())
-
-description = "A python code to read and work with Mangle masks."
-
-with open('README.md') as fobj:
-    long_description = fobj.read()
-
-setuptools.setup(
-    name="pymangle",
-    packages=['pymangle'],
-    description=description,
-    long_description=long_description,
-    long_description_content_type='text/markdown',
-    version=__version__,
-    license="GPL",
-    ext_modules=[ext],
-    include_dirs=numpy.get_include(),
-)
->>>>>>> 4ba4c708
+      )